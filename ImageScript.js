--- conflicted
+++ resolved
@@ -5,13 +5,6 @@
 const tifflib = require('./utils/wasm/tiff');
 const giflib = require('./utils/wasm/gif');
 const {version} = require('./package.json');
-
-const MAGIC_NUMBERS = {
-    PNG: 0x89504e47,
-    JPEG: 0xffd8ff,
-    TIFF: 0x49492a00,
-    GIF: 0x474946
-};
 
 const MAGIC_NUMBERS = {
     PNG: 0x89504e47,
@@ -1126,7 +1119,6 @@
         return this.__apply__(r);
     }
 
-<<<<<<< HEAD
     /**
      * @typedef {object} PNGMetadata
      * @property {string} [title] The images title
@@ -1141,8 +1133,6 @@
      * @property {string} [comment] A comment for the image
      */
 
-=======
->>>>>>> f7f8a706
     /**
      * Encodes the image into a PNG
      * @param {number} compression The compression level to use (0-3)
@@ -1422,10 +1412,6 @@
     }
 
     /**
-<<<<<<< HEAD
-=======
-     *
->>>>>>> f7f8a706
      * @returns {Generator<Frame, void, *>}
      */
     * [Symbol.iterator]() {
@@ -1476,16 +1462,10 @@
             view = new DataView(data.buffer, data.byteOffset, data.byteLength);
         }
 
-<<<<<<< HEAD
+        await giflib.init();
+
         if (ImageType.isGIF(view)) { // GIF
             await giflib.init();
-
-=======
-        await giflib.init();
-
-        if (ImageType.isGIF(view)) { // GIF
-            await giflib.init();
->>>>>>> f7f8a706
             const decoder = new giflib.Decoder(data);
             let frames = [];
             for (const frameData of decoder.frames()) {
