const png = require('./utils/png');
const fontlib = require('./utils/wasm/font');
const svglib = require('./utils/wasm/svg');
const jpeglib = require('./utils/wasm/jpeg');
const tifflib = require('./utils/wasm/tiff');
const giflib = require('./utils/wasm/gif');

/**
 * Represents an image; provides utility functions
 */
class Image {
    /**
     * Creates a new image with the given dimensions
     * @param {number} width
     * @param {number} height
     * @returns {Image}
     */
    constructor(width, height) {
        width = ~~width;
        height = ~~height;

        if (width < 1)
            throw new RangeError('Image has to be at least 1 pixel wide');
        if (height < 1)
            throw new RangeError('Image has to be at least 1 pixel high');

        /** @private */
        this.__width__ = width;
        /** @private */
        this.__height__ = height;
        /** @private */
        this.__buffer__ = new ArrayBuffer(width * height * 4);
        /** @private */
        this.__view__ = new DataView(this.__buffer__);
        /** @private */
        this.__u32__ = new Uint32Array(this.__buffer__);
        /**
         * The images RGBA pixel data
         * @type {Uint8ClampedArray}
         */
        this.bitmap = new Uint8ClampedArray(this.__buffer__);
    }

    /**
     * @private
     * @returns {string}
     */
    toString() {
        return `Image<${this.width}x${this.height}>`;
    }

    /** @private */
    static new(width, height) {
        return new this(width, height);
    }

    /**
     * The images width
     * @returns {number}
     */
    get width() {
        return this.__width__;
    }

    /**
     * The images height
     * @returns {number}
     */
    get height() {
        return this.__height__;
    }

    /**
     * Yields an [x,y] array for every pixel in the image
     * @yields {[number, number]} The coordinates of the pixel
     * @returns {void}
     */
    * [Symbol.iterator]() {
        for (let y = 1; y <= this.height; y++) {
            for (let x = 1; x <= this.width; x++) {
                yield [x, y];
            }
        }
    }

    /**
     * Yields an [x,y,color] array for every pixel in the image
     * @yields {[number, number, number]} The coordinates and color of the pixel
     * @returns {void}
     */
    * iterateWithColors() {
        let offset = 0;
        for (let y = 1; y <= this.height; y++) {
            for (let x = 1; x <= this.width; x++) {
                yield [x, y, this.__view__.getUint32(offset, false)];
                offset += 4;
            }
        }
    }

    /**
     * Converts RGBA components to an RGBA value
     * @param {number} r red (0..255)
     * @param {number} g green (0..255)
     * @param {number} b blue (0..255)
     * @param {number} a alpha (0..255)
     * @returns {number} RGBA value
     */
    static rgbaToColor(r, g, b, a) {
        return (((r & 0xff) << 24) | ((g & 0xff) << 16) | ((b & 0xff) << 8) | (a & 0xff)) >>> 0;
    }

    /**
     * Converts RGB components to an RGBA value (assuming alpha = 255)
     * @param {number} r red (0..255)
     * @param {number} g green (0..255)
     * @param {number} b blue (0..255)
     * @returns {number} RGBA value
     */
    static rgbToColor(r, g, b) {
        return Image.rgbaToColor(r, g, b, 0xff);
    }

    /**
     * Converts HSLA colors to RGBA colors
     * @param {number} h hue (0..1)
     * @param {number} s saturation (0..1)
     * @param {number} l lightness (0..1)
     * @param {number} a opacity (0..1)
     * @returns {number} color
     */
    static hslaToColor(h, s, l, a) {
        h %= 1;
        s = Math.min(1, Math.max(0, s));
        l = Math.min(1, Math.max(0, l));
        a = Math.min(1, Math.max(0, a));

        let r, g, b;

        if (s === 0) {
            r = g = b = l;
        } else {
            const hue2rgb = (p, q, t) => {
                if (t < 0) t += 1;
                if (t > 1) t -= 1;
                if (t < 1 / 6) return p + (q - p) * 6 * t;
                if (t < 1 / 2) return q;
                if (t < 2 / 3) return p + (q - p) * (2 / 3 - t) * 6;
                return p;
            };

            const q = l < 0.5 ? l * (1 + s) : l + s - l * s;
            const p = 2 * l - q;

            r = hue2rgb(p, q, h + 1 / 3);
            g = hue2rgb(p, q, h);
            b = hue2rgb(p, q, h - 1 / 3);
        }

        return Image.rgbaToColor(r * 255, g * 255, b * 255, a * 255);
    }

    /**
     * Converts HSL colors to RGBA colors (assuming an opacity of 255)
     * @param {number} h hue (0..1)
     * @param {number} s saturation (0..1)
     * @param {number} l lightness (0..1)
     * @returns {number} color
     */
    static hslToColor(h, s, l) {
        return Image.hslaToColor(h, s, l, 1);
    }

    /**
     * Converts an RGBA value to an array of HSLA values
     * @param r {number} (0..255)
     * @param g {number} (0..255)
     * @param b {number} (0..255)
     * @param a {number} (0..255)
     * @returns {(number)[]} The HSLA values ([H, S, L, A])
     */
    static rgbaToHSLA(r, g, b, a) {
        r /= 255;
        g /= 255;
        b /= 255;

        const max = Math.max(r, g, b), min = Math.min(r, g, b);
        let h, s, l = (max + min) / 2;

        if (max === min) {
            h = s = 0;
        } else {
            const d = max - min;
            s = l > 0.5 ? d / (2 - max - min) : d / (max + min);
            switch (max) {
                case r:
                    h = (g - b) / d + (g < b ? 6 : 0);
                    break;
                case g:
                    h = (b - r) / d + 2;
                    break;
                case b:
                    h = (r - g) / d + 4;
                    break;
            }

            h /= 6;
        }

        return [h, s, l, a / 255];
    }

    /**
     * Converts a color value to an array of RGBA values
     * @param {number} color The color value to convert
     * @returns {number[]} The RGBA values ([R, G, B, A])
     */
    static colorToRGBA(color) {
        return [(color >> 24) & 0xff, (color >> 16) & 0xff, (color >> 8) & 0xff, color & 0xff];
    }

    /**
     * Converts a color value to an array of RGB values (ignoring the colors alpha)
     * @param {number} color The color value to convert
     * @returns {number[]} The RGB values ([R, G, B])
     */
    static colorToRGB(color) {
        return Image.colorToRGBA(color).slice(0, 3);
    }

    /**
     * Gets the pixel color at the specified position
     * @param {number} x
     * @param {number} y
     * @returns {number} The color value
     */
    getPixelAt(x, y) {
        this.__check_boundaries__(x, y);
        return this.__view__.getUint32(((~~y - 1) * this.width + (~~x - 1)) * 4, false);
    }

    /**
     * Gets the pixel color at the specified position
     * @param {number} x
     * @param {number} y
     * @returns {Uint8ClampedArray} The RGBA value
     */
    getRGBAAt(x, y) {
        this.__check_boundaries__(x, y);
        const idx = ((~~y - 1) * this.width + (~~x - 1)) * 4;
        return this.bitmap.subarray(idx, idx + 4);
    }

    /**
     * Sets the pixel color for the specified position
     * @param {number} x
     * @param {number} y
     * @param {number} pixelColor
     */
    setPixelAt(x, y, pixelColor) {
        x = ~~x;
        y = ~~y;
        this.__check_boundaries__(x, y);
        this.__set_pixel__(x, y, pixelColor);
        return this;
    }

    /**
     * @private
     * @param {number} x
     * @param {number} y
     * @param {number} pixelColor
     */
    __set_pixel__(x, y, pixelColor) {
        this.__view__.setUint32(((y - 1) * this.width + (x - 1)) * 4, pixelColor, false);
    }

    /**
     * @private
     * @param {number} x
     * @param {number} y
     */
    __check_boundaries__(x, y) {
        if (isNaN(x)) throw new TypeError(`Invalid pixel coordinates (x=${x})`);
        if (isNaN(y)) throw new TypeError(`Invalid pixel coordinates (y=${y})`);
        if (x < 1)
            throw new RangeError(`${Image.__out_of_bounds__} (x=${x})<1`);
        if (x > this.width)
            throw new RangeError(`${Image.__out_of_bounds__} (x=${x})>(width=${this.width})`);
        if (y < 1)
            throw new RangeError(`${Image.__out_of_bounds__} (y=${y})<1`);
        if (y > this.height)
            throw new RangeError(`${Image.__out_of_bounds__} (y=${y})>(height=${this.height})`);
    }

    /**
     * @private
     */
    static get __out_of_bounds__() {
        return 'Tried referencing a pixel outside of the images boundaries:';
    }

    /**
     * @callback colorFunction
     * @param {number} x
     * @param {number} y
     * @returns {number} pixel color
     */

    /**
     * Fills the image data with the supplied color
     * @param {number|colorFunction} color
     * @returns {Image}
     */
    fill(color) {
        const type = typeof color;
        if (type !== 'function') {
            this.__view__.setUint32(0, color, false);
            this.__u32__.fill(this.__u32__[0]);
        } else {
            let offset = 0;
            for (let y = 1; y <= this.height; y++) {
                for (let x = 1; x <= this.width; x++) {
                    this.__view__.setUint32(offset, color(x, y), false);
                    offset += 4;
                }
            }
        }

        return this;
    }

    /**
     * Clones the current image
     * @returns {Image}
     */
    clone() {
        const image = Image.new(this.width, this.height);
        image.bitmap.set(this.bitmap);
        return image;
    }

    /**
     * Use {@link https://en.wikipedia.org/wiki/Image_scaling#Nearest-neighbor_interpolation Nearest-neighbor} resizing.
     * @returns {string}
     */
    static get RESIZE_NEAREST_NEIGHBOR() {
        return 'RESIZE_NEAREST_NEIGHBOR';
    }

    /**
     * Used for automatically preserving an images aspect ratio when resizing.
     * @returns {number}
     */
    static get RESIZE_AUTO() {
        return -1;
    }

    /**
     * Resizes the image by the given factor
     * @param {number} factor The factor to resize the image with
     * @param {string} [mode=Image.RESIZE_NEAREST_NEIGHBOR] The resizing mode to use
     * @returns {Image}
     */
    scale(factor, mode = Image.RESIZE_NEAREST_NEIGHBOR) {
        const image = this.__scale__(factor, mode);
        return this.__apply__(image);
    }

    /** @private */
    __scale__(factor, mode = Image.RESIZE_NEAREST_NEIGHBOR) {
        if (factor === 1) return this;
        return this.__resize__(this.width * factor, this.height * factor, mode);
    }

    /**
     * Resizes the image to the given dimensions.
     * Use {@link Image.RESIZE_AUTO} as either width or height to automatically preserve the aspect ratio.
     * @param {number} width The new width
     * @param {number} height The new height
     * @param {string} [mode=Image.RESIZE_NEAREST_NEIGHBOR] The resizing mode to use
     * @returns {Image} The resized image
     */
    resize(width, height, mode = Image.RESIZE_NEAREST_NEIGHBOR) {
        const image = this.__resize__(width, height, mode);
        return this.__apply__(image);
    }

    /** @private */
    __resize__(width, height, mode = Image.RESIZE_NEAREST_NEIGHBOR) {
        if (width === Image.RESIZE_AUTO && height === Image.RESIZE_AUTO) throw new Error('RESIZE_AUTO can only be used for either width or height, not for both');
        else if (width === Image.RESIZE_AUTO) width = this.width / this.height * height;
        else if (height === Image.RESIZE_AUTO) height = this.height / this.width * width;

        width = Math.floor(width);
        height = Math.floor(height);
        if (width < 1)
            throw new RangeError('Image has to be at least 1 pixel wide');
        if (height < 1)
            throw new RangeError('Image has to be at least 1 pixel high');

        let image;
        if (mode === Image.RESIZE_NEAREST_NEIGHBOR)
            image = this.__resize_nearest_neighbor__(width, height);
        else throw new Error('Invalid resize mode');

        return image;
    }

    /**
     * @private
     * @param {number} width The new width
     * @param {number} height The new height
     */
    __resize_nearest_neighbor__(width, height) {
        const image = new this.constructor(width, height);

        for (let y = 0; y < height; y++) {
            for (let x = 0; x < width; x++) {
                const ySrc = Math.floor((y * this.height) / height);
                const xSrc = Math.floor((x * this.width) / width);

                const destPos = (y * width + x) * 4;
                const srcPos = (ySrc * this.width + xSrc) * 4;

                image.__view__.setUint32(destPos, this.__view__.getUint32(srcPos, false), false);
            }
        }

        return image;
    }

    /**
     * Crops an image to the specified dimensions
     * @param {number} x The x offset
     * @param {number} y The y offset
     * @param {number} width The new images width
     * @param {number} height The new images height
     * @returns {Image}
     */
    crop(x, y, width, height) {
        if (width > this.width) width = this.width;
        if (height > this.height) height = this.height;

        return this.__apply__(this.__crop__(x, y, width, height));
    }

    /**
     * @param {number} x
     * @param {number} y
     * @param {number} width
     * @param {number} height
     * @returns {Image}
     * @private
     */
    __crop__(x, y, width, height) {
        x = ~~x;
        y = ~~y;

        const image = new this.constructor(width, height);

        for (let tY = 0; tY < height; tY++) {
            const idx = (tY + y) * this.width + x;
            image.__u32__.set(this.__u32__.subarray(idx, idx + width), tY * width);
        }

        return image;
    }

    /**
     * Draws a box at the specified coordinates
     * @param {number} x The x offset
     * @param {number} y The y offset
     * @param {number} width The box width
     * @param {number} height The box height
     * @param {number|colorFunction} color The color to fill the box in with
     * @returns {Image}
     */
    drawBox(x, y, width, height, color) {
        x -= 1;
        y -= 1;

        if (typeof color === 'function') {
            for (let tY = 1; tY <= height; tY++) {
                for (let tX = 1; tX <= width; tX++) {
                    const nX = tX + x;
                    const nY = tY + y;
                    if (Math.min(nX, nY) < 1 || nX > this.width || nY > this.height)
                        continue;

                    const tC = color(tX, tY);
                    this.__set_pixel__(nX, nY, tC);
                }
            }
        } else return this.__fast_box__(x, y, width, height, color);

        return this;
    }

    /**
     * @private
     * @param {number} x
     * @param {number} y
     * @param {number} width
     * @param {number} height
     * @param {number} color
     */
    __fast_box__(x, y, width, height, color) {
        if (x < 0) {
            width += x;
            x = 1;
        }

        if (y < 0) {
            height += y;
            y = 1;
        }

        const right = Math.max(Math.min(x + width, this.width), 1);
        let xPos = right;
        while (x <= --xPos)
            this.__view__.setUint32(4 * (xPos + y * this.width), color);
        const end = 4 * (right + y * this.width);
        const start = 4 * (x + y * this.width);

        let bottom = Math.max(Math.min(y + height, this.height), 1);
        while (y < --bottom)
            this.bitmap.copyWithin(4 * (x + bottom * this.width), start, end);

        return this;
    }

    /**
     * Draws a circle at the specified coordinates with the specified radius
     * @param {number} x The center x position
     * @param {number} y The center y position
     * @param {number} radius The circles radius
     * @param {number|colorFunction} color
     * @returns {Image}
     */
    drawCircle(x, y, radius, color) {
        const radSquared = radius ** 2;
        for (let currentY = Math.max(1, y - radius); currentY <= Math.min(y + radius, this.height); currentY++) {
            for (let currentX = Math.max(1, x - radius); currentX <= Math.min(x + radius, this.width); currentX++) {
                if ((currentX - x) ** 2 + (currentY - y) ** 2 < radSquared)
                    this.__set_pixel__(currentX, currentY, typeof color === 'function' ? color(currentX - x + radius, currentY - y + radius) : color);
            }
        }

        return this;
    }

    /**
     * Crops the image into a circle
     * @param {boolean} [max=false] Whether to use the larger dimension for the size
     * @param {number} [feathering=0] How much feathering to apply to the edges
     * @returns {Image}
     */
    cropCircle(max = false, feathering = 0) {
        const rad = Math[max ? 'max' : 'min'](this.width, this.height) / 2;
        const radSquared = rad ** 2;
        const centerX = this.width / 2;
        const centerY = this.height / 2;

        for (const [x, y] of this) {
            const distanceFromCenter = (x - centerX) ** 2 + (y - centerY) ** 2;
            const alphaIdx = ((y - 1) * this.width + (x - 1)) * 4 + 3;
            if (distanceFromCenter > radSquared)
                this.bitmap[alphaIdx] = 0;
            else if (feathering)
                this.bitmap[alphaIdx] *= Math.max(0, Math.min(1, 1 - (distanceFromCenter / radSquared) * feathering ** (1 / 2)));
        }

        return this;
    }

    /**
     * Sets the images opacity
     * @param {number} opacity The opacity to apply (0..1)
     * @param {boolean} absolute Whether to scale the current opacity (false) or just set the new opacity (true)
     * @returns {Image}
     */
    opacity(opacity, absolute = false) {
        if (isNaN(opacity) || opacity < 0)
            throw new RangeError('Invalid opacity value');

        this.__set_channel_value__(opacity, absolute, 3);

        return this;
    }

    /**
     * Sets the red channels saturation
     * @param {number} saturation The saturation to apply (0..1)
     * @param {boolean} absolute Whether to scale the current saturation (false) or just set the new saturation (true)
     * @returns {Image}
     */
    red(saturation, absolute = false) {
        if (isNaN(saturation) || saturation < 0)
            throw new RangeError('Invalid saturation value');

        this.__set_channel_value__(saturation, absolute, 0);

        return this;
    }

    /**
     * Sets the green channels saturation
     * @param {number} saturation The saturation to apply (0..1)
     * @param {boolean} absolute Whether to scale the current saturation (false) or just set the new saturation (true)
     * @returns {Image}
     */
    green(saturation, absolute = false) {
        if (isNaN(saturation) || saturation < 0)
            throw new RangeError('Invalid saturation value');

        this.__set_channel_value__(saturation, absolute, 1);

        return this;
    }

    /**
     * Sets the blue channels saturation
     * @param {number} saturation The saturation to apply (0..1)
     * @param {boolean} absolute Whether to scale the current saturation (false) or just set the new saturation (true)
     * @returns {Image}
     */
    blue(saturation, absolute = false) {
        if (isNaN(saturation) || saturation < 0)
            throw new RangeError('Invalid saturation value');

        this.__set_channel_value__(saturation, absolute, 2);

        return this;
    }

    /**
     * @private
     * @param {number} value
     * @param {boolean} absolute
     * @param {number} offset
     */
    __set_channel_value__(value, absolute, offset) {
        for (let i = offset; i < this.bitmap.length; i += 4)
            this.bitmap[i] = value * (absolute ? 255 : this.bitmap[i]);
    }

    /**
     * Sets the brightness of the image
     * @param {number} value The lightness to apply (0..1)
     * @param {boolean} absolute Whether to scale the current lightness (false) or just set the new lightness (true)
     * @returns {Image}
     */
    lightness(value, absolute = false) {
        if (isNaN(value) || value < 0)
            throw new RangeError('Invalid lightness value');

        return this.fill((x, y) => {
            const [h, s, l, a] = Image.rgbaToHSLA(...this.getRGBAAt(x, y));
            return Image.hslaToColor(h, s, value * (absolute ? 1 : l), a);
        });
    }

    /**
     * Sets the saturation of the image
     * @param {number} value The saturation to apply (0..1)
     * @param {boolean} absolute Whether to scale the current saturation (false) or just set the new saturation (true)
     * @returns {Image}
     */
    saturation(value, absolute = false) {
        if (isNaN(value) || value < 0)
            throw new RangeError('Invalid saturation value');

        return this.fill((x, y) => {
            const [h, s, l, a] = Image.rgbaToHSLA(...this.getRGBAAt(x, y));
            return Image.hslaToColor(h, value * (absolute ? 1 : s), l, a);
        });
    }

    /**
     * Composites (overlays) the source onto this image at the specified coordinates
     * @param {Image} source The image to place
     * @param {number} [x=0] The x position to place the image at
     * @param {number} [y=0] The y position to place the image at
     * @returns {Image}
     */
    composite(source, x = 0, y = 0) {
        x = ~~x;
        y = ~~y;

        for (let yy = 0; yy < source.height; yy++) {
            let y_offset = y + yy;
            if (y_offset < 0) continue;
            if (y_offset >= this.height) break;

            for (let xx = 0; xx < source.width; xx++) {
                let x_offset = x + xx;
                if (x_offset < 0) continue;
                if (x_offset >= this.width) break;

                const offset = 4 * (x_offset + y_offset * this.width);
                const fg = source.__view__.getUint32(4 * (xx + yy * source.width), false);
                const bg = this.__view__.getUint32(offset, false);

                if ((fg & 0xff) === 0xff) this.__view__.setUint32(offset, fg, false);
                else if ((fg & 0xff) === 0x00) this.__view__.setUint32(offset, bg, false);
                else this.__view__.setUint32(offset, Image.__alpha_blend__(fg, bg), false);
            }
        }

        return this;
    }

    /**
     * @private
     * @param {number} fg
     * @param {number} bg
     * @returns {number}
     */
    static __alpha_blend__(fg, bg) {
        const fa = fg & 0xff;
        const alpha = fa + 1;
        const inv_alpha = 256 - fa;
        const r = (alpha * (fg >>> 24) + inv_alpha * (bg >>> 24)) >> 8;
        const b = (alpha * (fg >> 8 & 0xff) + inv_alpha * (bg >> 8 & 0xff)) >> 8;
        const g = (alpha * (fg >> 16 & 0xff) + inv_alpha * (bg >> 16 & 0xff)) >> 8;
        return (((r & 0xff) << 24) | ((g & 0xff) << 16) | ((b & 0xff) << 8) | (Math.max(fa, bg & 0xff) & 0xff));
    }

    /**
     * Inverts the images colors
     * @returns {Image}
     */
    invert() {
        for (const [x, y, color] of this.iterateWithColors())
            this.__set_pixel__(x, y, ((0xffffffff - color) & 0xffffff00) | (color & 0xff));

        return this;
    }

    /**
     * Inverts the images value (lightness)
     * @returns {Image}
     */
    invertValue() {
        for (const [x, y, color] of this.iterateWithColors()) {
            const [h, s, l, a] = Image.rgbaToHSLA(...Image.colorToRGBA(color));
            this.__set_pixel__(x, y, Image.hslaToColor(h, s, 1 - l, a));
        }

        return this;
    }

    /**
     * Inverts the images saturation
     * @returns {Image}
     */
    invertSaturation() {
        for (const [x, y, color] of this.iterateWithColors()) {
            const [h, s, l, a] = Image.rgbaToHSLA(...Image.colorToRGBA(color));
            this.__set_pixel__(x, y, Image.hslaToColor(h, 1 - s, l, a));
        }

        return this;
    }

    /**
     * Inverts the images hue
     * @returns {Image}
     */
    invertHue() {
        for (const [x, y, color] of this.iterateWithColors()) {
            const [h, s, l, a] = Image.rgbaToHSLA(...Image.colorToRGBA(color));
            this.__set_pixel__(x, y, Image.hslaToColor(1 - h, s, l, a));
        }

        return this;
    }

    /**
     * Shifts the images hue
     * @param {number} degrees How many degrees to shift the hue by
     */
    hueShift(degrees) {
        for (const [x, y, color] of this.iterateWithColors()) {
            const [h, s, l, a] = Image.rgbaToHSLA(...Image.colorToRGBA(color));
            this.__set_pixel__(x, y, Image.hslaToColor(h + degrees / 360, s, l, a));
        }

        return this;
    }

    /**
     * Gets the average color of the image
     * @returns {number}
     */
    averageColor() {
        let colorAvg = [0, 0, 0];
        let divisor = 0;
        for (let idx = 0; idx < this.bitmap.length; idx += 4) {
            const rgba = this.bitmap.subarray(idx, idx + 4);
            for (let i = 0; i < 3; i++)
                colorAvg[i] += rgba[i];
            divisor += rgba[3] / 255;
        }

        return Image.rgbaToColor(...colorAvg.map(v => v / divisor), 0xff);
    }

    /**
     * Gets the images dominant color
     * @param {boolean} [ignoreBlack=true] Whether to ignore dark colors below the threshold
     * @param {boolean} [ignoreWhite=true] Whether to ignore light colors above the threshold
     * @param {number} [bwThreshold=0xf] The black/white threshold (0-64)
     * @return {number} The images dominant color
     */
    dominantColor(ignoreBlack = true, ignoreWhite = true, bwThreshold = 0xf) {
        const colorCounts = new Array(0x3ffff);
        for (let i = 0; i < this.bitmap.length; i += 4) {
            const color = this.__view__.getUint32(i, false);
            const [h, s, l] = Image.rgbaToHSLA(...Image.colorToRGBA(color)).map(v => (~~(v * 0x3f)));
            if (ignoreBlack && l < bwThreshold) continue;
            if (ignoreWhite && l > 0x3f - bwThreshold) continue;
            const key = h << 12 | s << 6 | l;
            colorCounts[key] = (colorCounts[key] || 0) + 1;
        }

        let maxColorCount = -1;
        let mostProminentValue = 0;
        colorCounts.forEach((el, i) => {
            if (el < maxColorCount) return;
            maxColorCount = el;
            mostProminentValue = i;
        });

        if (mostProminentValue === -1)
            return this.dominantColor(ignoreBlack, ignoreWhite, bwThreshold - 1);

        const h = (mostProminentValue >>> 12) & 0x3f;
        const s = (mostProminentValue >>> 6) & 0x3f;
        const l = mostProminentValue & 0x3f;

        return Image.hslaToColor(h / 0x3f, s / 0x3f, l / 0x3f, 1);
    }

    /**
     * Rotates the image the given amount of degrees
     * @param {number} angle The angle to rotate the image for (in degrees)
     * @param {boolean} resize Whether to resize the image so it fits all pixels or just ignore outlying pixels
     */
    rotate(angle, resize = true) {
        if (angle % 360 === 0) return this;
        if (angle % 180 === 0) return this.__rotate_180__();

        const rad = Math.PI * (angle / 180);

        const sin = Math.sin(rad);
        const cos = Math.cos(rad);

        const width = resize
            ? Math.abs(this.width * sin) + Math.abs(this.height * cos)
            : this.width;
        const height = resize
            ? Math.abs(this.width * cos) + Math.abs(this.height * sin)
            : this.height;

        const out = Image.new(width, height);

        const out_cx = width / 2 - .5;
        const out_cy = height / 2 - .5;
        const src_cx = this.width / 2 - .5;
        const src_cy = this.height / 2 - .5;

        let h = 0;
        do {
            let w = 0;
            const ysin = src_cx - sin * (h - out_cy);
            const ycos = src_cy + cos * (h - out_cy);

            do {
                const xf = ysin + cos * (w - out_cx);
                const yf = ycos + sin * (w - out_cx);
                Image.__interpolate__(this, out, w, h, xf, yf);
            } while (w++ < width);
        } while (h++ < height);

        return this.__apply__(out);
    }

    /**
     * @returns {Image}
     * @private
     */
    __rotate_180__() {
        let offset = 0;
        this.bitmap.reverse();
        while (offset < this.bitmap.length) this.bitmap.subarray(offset, offset += 4).reverse();

        return this;
    }

    /**
     * @param {Image} src
     * @param {Image} out
     * @param {number} x0
     * @param {number} y0
     * @param {number} x1
     * @param {number} y1
     * @private
     */
    static __interpolate__(src, out, x0, y0, x1, y1) {
        const x2 = ~~x1;
        const y2 = ~~y1;
        const xq = x1 - x2;
        const yq = y1 - y2;
        const out_slice = out.bitmap.subarray(4 * (x0 + y0 * out.width), -4);

        const ref = {
            r: 0,
            g: 0,
            b: 0,
            a: 0,
        };

        Image.__pawn__(x2, y2, (1 - xq) * (1 - yq), ref, src);
        Image.__pawn__(1 + x2, y2, xq * (1 - yq), ref, src);
        Image.__pawn__(x2, 1 + y2, (1 - xq) * yq, ref, src);
        Image.__pawn__(1 + x2, 1 + y2, xq * yq, ref, src);

        out_slice[3] = ref.a;
        out_slice[0] = ref.r / ref.a;
        out_slice[1] = ref.g / ref.a;
        out_slice[2] = ref.b / ref.a;
    }

    /** @private */
    static __pawn__(point0, point1, weight, ref, src) {
        if (
            point0 > 0
            && point1 > 0
            && point0 < src.width
            && point1 < src.height
        ) {
            const offset = 4 * (point0 + point1 * src.width);
            const src_slice = src.bitmap.subarray(offset, offset + 4);

            const wa = weight * src_slice[3];

            ref.a += wa;
            ref.r += wa * src_slice[0];
            ref.g += wa * src_slice[1];
            ref.b += wa * src_slice[2];
        }
    }

    /**
     * @private
     * @param {Image} image
     * @returns {Image}
     */
    __apply__(image) {
        this.__width__ = image.__width__;
        this.__height__ = image.__height__;
        this.__view__ = image.__view__;
        this.__u32__ = image.__u32__;
        this.bitmap = image.bitmap;

        return this;
    }

    /**
     * Creates a multi-point gradient generator
     * @param {Object<number, number>} colors The gradient points to use (e.g. `{0: 0xff0000ff, 1: 0x00ff00ff}`)
     * @return {(function(number): number)} The gradient generator. The function argument is the position in the gradient (0..1).
     */
    static gradient(colors) {
        const entries = Object.entries(colors).sort((a, b) => a[0] - b[0]);
        const positions = entries.map(e => parseFloat(e[0]));
        const values = entries.map(e => e[1]);

        if (positions.length === 0) throw new RangeError('Invalid gradient point count');
        else if (positions.length === 1) {
            return () => values[0];
        } else if (positions.length === 2) {
            const gradient = this.__gradient__(values[0], values[1]);
            return position => {
                if (position <= positions[0]) return values[0];
                if (position >= positions[1]) return values[1];
                return gradient((position - positions[0]) / (positions[1] - positions[0]));
            };
        }

        const minDef = Math.min(...positions);
        const maxDef = Math.max(...positions);
        let gradients = [];

        for (let i = 0; i < positions.length; i++) {
            let minPos = positions[i - 1];
            if (minPos === undefined) continue;

            let maxPos = positions[i];

            let minVal = values[i - 1];
            if (minVal === undefined) minVal = values[i];

            const maxVal = values[i];
            const gradient = this.__gradient__(minVal, maxVal);

            gradients.push({min: minPos, max: maxPos, gradient});
        }

        return position => {
            if (position <= minDef) return gradients[0].gradient(0);
            if (position >= maxDef) return gradients[gradients.length - 1].gradient(1);

            for (const gradient of gradients)
                if (position >= gradient.min && position <= gradient.max)
                    return gradient.gradient((position - gradient.min) / (gradient.max - gradient.min));
            throw new RangeError(`Invalid gradient position: ${position}`);
        };
    }

    /**
     * Rounds the images corners
     * @param {number} [radius=min(width,height)/4] The radius of the corners
     * @return {Image}
     */
    roundCorners(radius = Math.min(this.width, this.height) / 4) {
        const radSquared = radius ** 2;
        for (let x = 1; x <= radius; x++) {
            const xRad = (x - radius) ** 2;
            for (let y = 1; y <= radius; y++) {
                if (xRad + (y - radius) ** 2 > radSquared)
                    this.bitmap[((y - 1) * this.width + x - 1) * 4 + 3] = 0;
            }
        }

        for (let x = 1; x <= radius; x++) {
            const xRad = (x - radius) ** 2;
            for (let y = this.height - radius; y <= this.height; y++) {
                if (xRad + ((this.height - y) - radius) ** 2 > radSquared)
                    this.bitmap[((y - 1) * this.width + x - 1) * 4 + 3] = 0;
            }
        }

        for (let x = this.width - radius; x <= this.width; x++) {
            const xRad = ((this.width - x) - radius) ** 2;
            for (let y = 1; y <= radius; y++) {
                if (xRad + (y - radius) ** 2 > radSquared)
                    this.bitmap[((y - 1) * this.width + x - 1) * 4 + 3] = 0;
            }
        }

        for (let x = this.width - radius; x <= this.width; x++) {
            const xRad = ((this.width - x) - radius) ** 2;
            for (let y = this.height - radius; y <= this.height; y++) {
                if (xRad + ((this.height - y) - radius) ** 2 > radSquared)
                    this.bitmap[((y - 1) * this.width + x - 1) * 4 + 3] = 0;
            }
        }

        return this;
    }

    /**
     * @private
     */
    static __gradient__(startColor, endColor) {
        const sr = startColor >>> 24;
        const sg = startColor >> 16 & 0xff;
        const sb = startColor >> 8 & 0xff;
        const sa = startColor & 0xff;
        const er = (endColor >>> 24) - sr;
        const eg = (endColor >> 16 & 0xff) - sg;
        const eb = (endColor >> 8 & 0xff) - sb;
        const ea = (endColor & 0xff) - sa;

        return position => {
            const r = sr + position * er;
            const g = sg + position * eg;
            const b = sb + position * eb;
            const a = sa + position * ea;
            return (((r & 0xff) << 24) | ((g & 0xff) << 16) | ((b & 0xff) << 8) | (a & 0xff));
        };
    }

    /**
     * Encodes the image into a PNG
     * @param {number} compression The compression level to use (0-3)
     * @return {Promise<Uint8Array>} The encoded data
     */
    async encode(compression = 1) {
        return await png.encode(this.bitmap, {width: this.width, height: this.height, level: compression, channels: 4});
    }

    /**
     * Encodes the image into a JPEG
     * @param {number} [quality=90] The JPEG quality to use
     * @return {Promise<Uint8Array>}
     */
    async encodeJPEG(quality = 90) {
        await jpeglib.init();
        return jpeglib.encode(this.bitmap, this.width, this.height, Math.max(1, Math.min(100, quality)));
    }

    /**
     * Decodes an image (PNG, JPEG or TIFF)
     * @param {Buffer|Uint8Array} data The binary data to decode
     * @return {Promise<Image>} The decoded image
     */
    static async decode(data) {
        let image;

        let view;
        if (!ArrayBuffer.isView(data)) {
            data = new Uint8Array(data);
            view = new DataView(data.buffer);
        } else {
            data = new Uint8Array(data.buffer, data.byteOffset, data.byteLength);
            view = new DataView(data.buffer, data.byteOffset, data.byteLength);
        }

        if (view.getUint32(0, false) === 0x89504e47) { // PNG
            const {width, height, pixels} = await png.decode(data);
            image = new this(width, height);
            image.bitmap.set(pixels);
        } else if ((view.getUint32(0, false) >>> 8) === 0xffd8ff) { // JPEG
            await jpeglib.init();
            const framebuffer = jpeglib.decode(data);

            const width = framebuffer.width;
            const height = framebuffer.height;
            const pixelType = framebuffer.format;

            image = new this(width, height);
            const buffer = framebuffer.buffer;

            if (pixelType === 0) {
                const view = new DataView(image.bitmap.buffer);

                for (let i = 0; i < buffer.length; i++) {
                    const pixel = buffer[i];
                    view.setUint32(i * 4, pixel << 24 | pixel << 16 | pixel << 8 | 0xff, false);
                }
            } else if (pixelType === 1) {
                image.bitmap.fill(0xff);
                for (let i = 0; i < width * height; i++)
                    image.bitmap.set(buffer.subarray(i * 3, i * 3 + 3), i * 4);
            } else if (pixelType === 2) {
                for (let i = 0; i < buffer.length; i += 4) {
                    image.bitmap[i] = 0xff * (1 - buffer[i] / 0xff) * (1 - buffer[i + 3] / 0xff);
                    image.bitmap[i + 1] = 0xff * (1 - buffer[i + 1] / 0xff) * (1 - buffer[i + 3] / 0xff);
                    image.bitmap[i + 2] = 0xff * (1 - buffer[i + 2] / 0xff) * (1 - buffer[i + 3] / 0xff);
                    image.bitmap[i + 3] = 0xff;
                }
            }
        } else if (view.getUint32(0, false) === 0x49492a00) {
            await tifflib.init();
            const framebuffer = tifflib.decode(data);
            image = new this(framebuffer.width, framebuffer.height);

            image.bitmap.set(framebuffer.buffer);
        } else throw new Error('Unsupported image type');

        return image;
    }

    /**
     * Scale the SVG by the given amount. For use with {@link Image.renderSVG}
     * @return {number}
     */
    static get SVG_MODE_SCALE() {
        return 1;
    }

    /**
     * Scale the SVG to fit the given width. For use with {@link Image.renderSVG}
     * @return {number}
     */
    static get SVG_MODE_WIDTH() {
        return 2;
    }

    /**
     * Scale the SVG to fit the given height. For use with {@link Image.renderSVG}
     * @return {number}
     */
    static get SVG_MODE_HEIGHT() {
        return 3;
    }

    /**
     * Creates a new image from the given SVG
     * @param {string} svg The SVG content
     * @param {number} size The size to use
     * @param {number} mode The SVG resizing mode to use (one of {@link SVG_MODE_SCALE}, {@link SVG_MODE_WIDTH}, {@link SVG_MODE_HEIGHT})
     * @return {Promise<Image>} The rendered SVG graphic
     */
    static async renderSVG(svg, size = 1, mode = this.SVG_MODE_SCALE) {
        if (![this.SVG_MODE_WIDTH, this.SVG_MODE_HEIGHT, this.SVG_MODE_SCALE].includes(mode))
            throw new Error('Invalid SVG scaling mode');

        if (mode === this.SVG_MODE_SCALE && size <= 0)
            throw new RangeError('SVG scale must be > 0');
        if (mode !== this.SVG_MODE_SCALE && size < 1)
            throw new RangeError('SVG size must be >= 1')

        if (typeof svg === 'string') svg = Buffer.from(svg);

        await svglib.init();
        const framebuffer = svglib.rasterize(svg, mode, size);
        const image = new this(framebuffer.width, framebuffer.height);

        image.bitmap.set(framebuffer.buffer);

        return image;
    }

    /**
     * Wrap at individual characters. For use with {@link Image.renderText}
     * @return {boolean}
     */
    static get WRAP_STYLE_CHAR() {
        return true;
    }

    /**
     * Wrap at word ends. For use with {@link Image.renderText}
     * @return {boolean}
     */
    static get WRAP_STYLE_WORD() {
        return false;
    }

    /**
     * Creates a new image containing the rendered text.
     * @param {Uint8Array} font TrueType (ttf/ttc) or OpenType (otf) font buffer to use
     * @param {number} scale Font size to use
     * @param {string} text Text to render
     * @param {number} color Text color to use
     * @param {number} wrapWidth Image width before wrapping
     * @param {boolean} wrapStyle Whether to break at words ({@link WRAP_STYLE_WORD}) or at characters ({@link WRAP_STYLE_CHAR})
     * @return {Promise<Image>} The rendered text
     */
    static async renderText(font, scale, text, color = 0xffffffff, wrapWidth = Infinity, wrapStyle = this.WRAP_STYLE_WORD) {
        await fontlib.init();
        font = new fontlib.Font(scale, font);
        const [r, g, b, a] = Image.colorToRGBA(color);

        const layout = new fontlib.Layout();

        layout.reset({
<<<<<<< HEAD
            wrap_style: wrapStyle ? 'word' : 'letter',
=======
            wrap_style: wrapStyle === this.WRAP_STYLE_WORD ? 'word' : 'letter',
>>>>>>> 1120cfc2
            max_width: Infinity === wrapWidth ? null : wrapWidth,
        });

        layout.append(font, text, { scale });
        const framebuffer = layout.rasterize(r, g, b);
        const image = new this(framebuffer.width, framebuffer.height);

        image.bitmap.set(framebuffer.buffer);

        font.free();
        layout.free();
        return image.opacity(a / 0xff);
    }

}

/**
 * Represents a frame in a GIF
 * @extends Image
 */
class Frame extends Image {
    /**
     * Creates a new, blank frame
     * @param {number} width
     * @param {number} height
     * @param {number} [duration = 100] The frames duration (in ms)
     * @return {Frame}
     */
    constructor(width, height, duration = 100) {
        if (isNaN(duration) || duration < 0)
            throw new RangeError('Invalid frame duration');

        super(width, height);
        this.duration = duration;
    }

    toString() {
        return `Frame<${this.width}x${this.height}x${this.duration}ms>`;
    }

    /**
     * Converts an Image instance to a Frame, cloning it in the process
     * @param {Image} image The image to create the frame from
     * @param {number} [duration = 100] The frames duration (in ms)
     * @return {Frame}
     */
    static from(image, duration) {
        if (!(image instanceof Image))
            throw new TypeError('Invalid image passed');
        const frame = new Frame(image.width, image.height, duration);
        frame.bitmap.set(image.bitmap);

        return frame;
    }
}

/**
 * Represents a GIF image as an array of frames
 * @extends Array<Frame>
 */
class GIF extends Array {
    /**
     * Creates a new GIF image.
     * @param {Frame[]} frames The frames to create the GIF from
     * @param {number} [loopCount=0] How often to loop the GIF for (-1 = unlimited)
     * @property {number} loopCount How often the GIF will loop for
     */
    constructor(frames, loopCount = -1) {
        super(...frames);

        this.width = frames[0].width;
        this.height = frames[0].height;

        for (const frame of this) {
            if (!(frame instanceof Frame))
                throw new TypeError(`Frame ${this.indexOf(frame)} is not an instance of Frame`);

            if (frame.width !== this.width) throw new Error('Frames have different widths');
            if (frame.height !== this.height) throw new Error('Frames have different heights');
        }

        if (loopCount < -1 || isNaN(loopCount))
            throw new RangeError('Invalid loop count');

        this.loopCount = loopCount;
    }

    toString() {
        return `GIF<${this.width}x${this.height}x${this.duration}ms>`;
    }

    /**
     * The GIFs duration (in ms)
     * @return {number}
     */
    get duration() {
        return [...this].reduce((acc, frame) => acc + frame.duration, 0);
    }

    /**
     * Encodes the image into a GIF
     * @param {number} [quality=10] GIF quality ((best) 1..30 (worst))
     * @return {Promise<Uint8Array>} The encoded data
     */
    async encode(quality = 10) {
        await giflib.init();
        const encoder = new giflib.Encoder(this.width, this.height, this.loopCount);

        for (const frame of this) {
            if (!(frame instanceof Frame)) throw new Error('GIF contains invalid frames');
            encoder.add(~~(frame.duration / 10), frame.width, frame.height, frame.bitmap, quality);
        }

        return encoder.u8();
    }

    /**
     * Decodes a GIF image
     * @param {Buffer|Uint8Array} data The binary data to decode
     * @return {Promise<GIF>} The decoded GIF
     */
    static async decode(data) {
        let image;

        let view;
        if (!ArrayBuffer.isView(data)) {
            data = new Uint8Array(data);
            view = new DataView(data.buffer);
        } else {
            data = new Uint8Array(data.buffer, data.byteOffset, data.byteLength);
            view = new DataView(data.buffer, data.byteOffset, data.byteLength);
        }

        if ((view.getUint32(0, false) >>> 8) === 0x474946) { // GIF
            const decoder = new giflib.Decoder(data);
            const frames = [];
            for (const frameData of decoder.frames()) {
                const frame = new Frame(frameData.width, frameData.height, frameData.delay);
                frame.bitmap.set(frameData.buffer);
                frames.push(frame);
            }

            image = new GIF(frames);
        } else throw new Error('Unsupported image type');

        return image;
    }
}

module.exports = {Image, GIF, Frame};<|MERGE_RESOLUTION|>--- conflicted
+++ resolved
@@ -1250,11 +1250,7 @@
         const layout = new fontlib.Layout();
 
         layout.reset({
-<<<<<<< HEAD
-            wrap_style: wrapStyle ? 'word' : 'letter',
-=======
             wrap_style: wrapStyle === this.WRAP_STYLE_WORD ? 'word' : 'letter',
->>>>>>> 1120cfc2
             max_width: Infinity === wrapWidth ? null : wrapWidth,
         });
 
