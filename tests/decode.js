import {Image} from '../ImageScript.js';
import * as ImageTest from './image.js';
import {equal} from "https://deno.land/std/bytes/mod.ts";

const panic = message => {
    console.error(message);
    Deno.exit(1);
};

(async () => {
    {
<<<<<<< HEAD
        const binary = await Deno.readFile('./tests/image.png');
=======
        const binary = await fs.readFile('./tests/targets/image.png');
>>>>>>> bd0eaa46
        const image = await Image.decode(binary);

        const target = await ImageTest.default;
        if (!equal(target.bitmap, image.bitmap)) panic('arrays are unequal');
    }

    {
<<<<<<< HEAD
        const binary = await Deno.readFile('./tests/external.png');
=======
        const binary = await fs.readFile('./tests/targets/external.png');
>>>>>>> bd0eaa46
        const image = await Image.decode(binary);

        if ([image.width, image.height].some(v => v !== 638))
            panic('dimensions don\'t match');

        if (!equal(image.bitmap.subarray(0, 4), Uint8Array.from([70, 65, 62, 255])))
            panic('pixel doesn\'t match');
    }
})();<|MERGE_RESOLUTION|>--- conflicted
+++ resolved
@@ -9,11 +9,7 @@
 
 (async () => {
     {
-<<<<<<< HEAD
-        const binary = await Deno.readFile('./tests/image.png');
-=======
-        const binary = await fs.readFile('./tests/targets/image.png');
->>>>>>> bd0eaa46
+        const binary = await Deno.readFile('./tests/targets/image.png');
         const image = await Image.decode(binary);
 
         const target = await ImageTest.default;
@@ -21,11 +17,7 @@
     }
 
     {
-<<<<<<< HEAD
-        const binary = await Deno.readFile('./tests/external.png');
-=======
-        const binary = await fs.readFile('./tests/targets/external.png');
->>>>>>> bd0eaa46
+        const binary = await Deno.readFile('./tests/targets/external.png');
         const image = await Image.decode(binary);
 
         if ([image.width, image.height].some(v => v !== 638))
