import {Image} from '../ImageScript.js';
import { equal } from "https://deno.land/std/bytes/mod.ts";

export default (async () => {
    const image = Image.new(128, 128);
    image.fill(x => Image.hslToColor(x / image.width, 1, 0.5));

    const encoded = await image.encode();
<<<<<<< HEAD
    const desired = await Deno.readFile('./tests/image.png');
    if (import.meta.main) Deno.exit(equal(desired, encoded) ? 0 : 1);
=======
    const desired = await fs.readFile('./tests/targets/image.png');
    if (process.argv[1].slice(-8) === 'image.js') process.exit(desired.equals(encoded) ? 0 : 1);
>>>>>>> bd0eaa46

    return image;
})();<|MERGE_RESOLUTION|>--- conflicted
+++ resolved
@@ -6,13 +6,8 @@
     image.fill(x => Image.hslToColor(x / image.width, 1, 0.5));
 
     const encoded = await image.encode();
-<<<<<<< HEAD
-    const desired = await Deno.readFile('./tests/image.png');
+    const desired = await Deno.readFile('./tests/targets/image.png');
     if (import.meta.main) Deno.exit(equal(desired, encoded) ? 0 : 1);
-=======
-    const desired = await fs.readFile('./tests/targets/image.png');
-    if (process.argv[1].slice(-8) === 'image.js') process.exit(desired.equals(encoded) ? 0 : 1);
->>>>>>> bd0eaa46
 
     return image;
 })();